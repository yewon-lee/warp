# This script is an 'offline' build of the core warp runtime libraries
# designed to be executed as part of CI / developer workflows, not 
# as part of the user runtime (since it requires CUDA toolkit, etc)

import os
import warp

# set build output path off this file
build_path = os.path.dirname(os.path.realpath(__file__)) + "/warp"

# find host compiler
if (warp.config.host_compiler == None):
    warp.config.host_compiler = warp.build.find_host_compiler()

# no host toolchain not found
if (warp.config.host_compiler == None):
    raise Exception("Warp: Could not find host compiler (MSVC, GCC, etc), ensure that the compiler is present in the environment")

# check for CUDA
if (warp.config.cuda_path == None):
    warp.config.cuda_path = warp.build.find_cuda()

# no CUDA toolchain not found
if (warp.config.cuda_path == None):
<<<<<<< HEAD
    raise Exception("Warp: Could not find CUDA toolkit, ensure that the CUDA_PATH environment variable is set or specify manually in warp.config.cuda_path before initialization")

warp.config.mode = "release"
warp.config.verbose = True

warp.build.build_dll(
                cpp_path=build_path + "/native/warp.cpp", 
                cu_path=build_path + "/native/warp.cu", 
                dll_path=build_path + "/bin/warp.dll",
                config=warp.config.mode,
                force=True)
=======
    print("Warning: building without CUDA support")

    warp.build.build_dll(
                    cpp_path=build_path + "/native/warp.cpp", 
                    cu_path=None, 
                    dll_path=build_path + "/bin/warp.so",
                    config=warp.config.mode,
                    force=True)

else:

    warp.build.build_dll(
                    cpp_path=build_path + "/native/warp.cpp", 
                    cu_path=build_path + "/native/warp.cu", 
                    dll_path=build_path + "/bin/warp.dll",
                    config=warp.config.mode,
                    force=True)
>>>>>>> 09d19398
                    <|MERGE_RESOLUTION|>--- conflicted
+++ resolved
@@ -22,19 +22,6 @@
 
 # no CUDA toolchain not found
 if (warp.config.cuda_path == None):
-<<<<<<< HEAD
-    raise Exception("Warp: Could not find CUDA toolkit, ensure that the CUDA_PATH environment variable is set or specify manually in warp.config.cuda_path before initialization")
-
-warp.config.mode = "release"
-warp.config.verbose = True
-
-warp.build.build_dll(
-                cpp_path=build_path + "/native/warp.cpp", 
-                cu_path=build_path + "/native/warp.cu", 
-                dll_path=build_path + "/bin/warp.dll",
-                config=warp.config.mode,
-                force=True)
-=======
     print("Warning: building without CUDA support")
 
     warp.build.build_dll(
@@ -52,5 +39,4 @@
                     dll_path=build_path + "/bin/warp.dll",
                     config=warp.config.mode,
                     force=True)
->>>>>>> 09d19398
                     